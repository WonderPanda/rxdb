# Changelog

<<<<<<< HEAD
### 8.0.0 (comming soon) BREAKING

Breaking:
  - Upgraded to [pouchdb 7.0.0](https://pouchdb.com/2018/06/21/pouchdb-7.0.0.html)
  - `disableKeyCompression` is set to `false` by default
  - `RxDatabase.collection()` now only accepts the json-schema as schema-attribute
  - It is no longer allowed to set required fields via `required: true`, use `required: ['myfield']` in compliance with the jsonschema standard
  - QueryChangeDetection is not enabled in the RxDatabase-options `queryChangeDetection: true`
  - Setters are only callable on temporary documents

Other:
  - cross-instance communication is now done with https://github.com/pubkey/broadcast-channel (way better performance)
  - Upgrade to eslint 5 (no more babel-eslint)
  - Refactored `plugins/replication/.watchForChanges()` to fix sometimes-breaking-test with `RxReplicationState.complete$`
=======
### 7.X.X (comming soon)

Bugfixes:
  - inMemory collections don't implement static methods [#744](https://github.com/pubkey/rxdb/issues/744)
  - inMemory collections do not sync up removals [#754](https://github.com/pubkey/rxdb/issues/754)
>>>>>>> ff1caa75

### 7.7.1 (August 1, 2018)

Bugfixes:
  - newRxError is not a constructor [#719](https://github.com/pubkey/rxdb/issues/719) thanks [@errorx666](https://github.com/errorx666)
  - Collection name validation is too strict [#720](https://github.com/pubkey/rxdb/issues/720) thanks [@errorx666](https://github.com/errorx666)
  - Field names can't be one character long [#717](https://github.com/pubkey/rxdb/issues/717) thanks [@errorx666](https://github.com/errorx666)
  - Invalid value persists in document after failed update [#734](https://github.com/pubkey/rxdb/issues/734) thanks [@rybaczewa](https://github.com/rybaczewa)

Other
  - Moved `@types/core-js` to dev-dependencies [#712](https://github.com/pubkey/rxdb/issues/712)
  - Added more example the the RxQuery-Docs [#740](https://github.com/pubkey/rxdb/pull/740) thanks [@Celludriel](https://github.com/Celludriel)

### 7.7.0 (July 6, 2018)


Bugfixes:
  - Indexes do not work in objects named "properties" [#697](https://github.com/pubkey/rxdb/issues/697)
  - Wrong pouch-location when folderpath used for collection [#677](https://github.com/pubkey/rxdb/issues/677)
  - Mutating a result-array from `RxQuery.exec()` or `RxQuery.$` does not affect future calls [#698#issuecomment-402604237](https://github.com/pubkey/rxdb/issues/698#issuecomment-402604237)

Other:
  - Updated Angular-Example to 6.0.5 Thanks [@fuerst](https://github.com/fuerst)

### 7.6.1 (May 26, 2018)

Bugfixes:
  - Unhandled promise rejection with DOMException [#644](https://github.com/pubkey/rxdb/issues/644)
  - Prevent bug with replication of internal pouchdb's [#641](https://github.com/pubkey/rxdb/pull/641)
  - LocalDocument observe on field not working [#661](https://github.com/pubkey/rxdb/issues/661)
  - Skip defining getter and setter when property not defined in schema [#646](https://github.com/pubkey/rxdb/pull/646)
  - (typings) Fix `type: 'object'` not correctly recognized (via gitter at 2018 Mai 22 19:20)

### 7.6.0 (May 12, 2018)

Bugfixes:
  - Query cache is not being invalidated by replication [#630](https://github.com/pubkey/rxdb/issues/630)

Other:
  - Updated to rxjs 6.0.0
  - Added integration tests for couchdb

### 7.5.1 (May 3, 2018)

Bugfixes:
  - Indexes are no longer required thx [@gvuyk](https://github.com/gvuyk) [#620](https://github.com/pubkey/rxdb/issues/620)

Other:
  - Fixed typings for `additionalProperties` in schemas
  - Added performance-tests
  - Removed workarround for [pouchdb#6733](https://github.com/pouchdb/pouchdb/issues/6733)

Typings:
  - Added optional type for ORM-Methods

### 7.5.0 (April 24, 2018)

Features:
  - Added `RxCollection.insert$`, `RxCollection.update$`, `RxCollection.remove$` [read the docs](https://pubkey.github.io/rxdb/rx-collection.html#observe-)

Other:
  - Added `dangerousRemoveCollectionInfo()` for migrations over rxdb-versions.
  - Improved typings for `RxChangeEvent`

### 7.4.4 (April 18, 2018)

Bugfixes:
  - Wrong index used when no sort specified [#609](https://github.com/pubkey/rxdb/issues/609)

Other:
  - Improved typings of `RxChangeEvent` thx [@hubgit](https://github.com/hubgit)

### 7.4.3 (April 7,2018)

Bugfixes:
  - Sort by sub object is not working [#585](https://github.com/pubkey/rxdb/issues/585)
  - Encrypted attachments not working inside of electron-renderer [#587](https://github.com/pubkey/rxdb/issues/587)
  - Schema fails with sub-sub-index [#590](https://github.com/pubkey/rxdb/issues/590)
  - Default value not applied when the stored value is `undefined` [#596](https://github.com/pubkey/rxdb/issues/596)

### 7.4.2 (March 22, 2018)

Bugfixes:
  - Wrong typings with custom build [#576](https://github.com/pubkey/rxdb/issues/576)

Features:
  - Add option to add pouchSettings to all pouchdb-instances [#567](https://github.com/pubkey/rxdb/pull/567) Thx [@EugeniaM](https://github.com/EugeniaM)

### 7.4.1 (March 11, 2018)

Bugfixes:
  - Remove preinstall-script [#558](https://github.com/pubkey/rxdb/issues/558) thx [@adam-lebon](https://github.com/adam-lebon)

### 7.4.0 (March 9, 2018)

Features:
  - Added `RxDatabase.server()` to quickly spawn couchdb-compatibe endpoint out of RxDB. Read [this](https://pubkey.github.io/rxdb/custom-build.html#server)
  - Use `CustomIdleQueue` for atomic updates to enable [#494](https://github.com/pubkey/rxdb/issues/494)

Bugfixes:
  - Default ignored when `0` [#528](https://github.com/pubkey/rxdb/pull/528) thx [@gvuyk](https://github.com/gvuyk)

### 7.3.3 (February 4, 2018)

Other:
  - Update to pouchdb version 6.4.3
  - Improve performance by using the profiler
  - Added typings for internal `pouchdb`-instance

### 7.3.2 (January 25, 2018)

Features:
  - Upgraded to pouchdb 6.4.2. [Read this](https://pouchdb.com/2018/01/23/pouchdb-6.4.2.html)

Typings:
  - Fix `RxCollection.findOne()` can return `null`

Other:
  - Improved [react-native-example](https://github.com/pubkey/rxdb/tree/master/examples/react-native) thx [@Darkbladecr](https://github.com/Darkbladecr)

### 7.3.1 (January 3, 2018)

Bugfixes:
  - Allow `number`-fields as index [#438](https://github.com/pubkey/rxdb/pull/438)
  - Ensure typescript `strict: true` works [#448](https://github.com/pubkey/rxdb/issues/448)

### 7.3.0 (December 18, 2017)

Features:
  - Added [ajv-validate](https://pubkey.github.io/rxdb/custom-build.html#ajv-validate)-plugin. Thx [@rybaczewa](https://github.com/rybaczewa)

Bugfixes:
  - inMemory() throws error when using primary-key [#401](https://github.com/pubkey/rxdb/issues/401)

Other:
  - Update to pouchdb [6.4.0](https://pouchdb.com/2017/12/16/pouchdb-6.4.0.html)
  - Optimize socket-pull by comparing internal last-change-time
  - do not hide fields with `value: undefined` in error-message [#403](https://github.com/pubkey/rxdb/issues/403)

## 7.2.0 (December 7, 2017)

Warning:
  - Removed automatic import of `pouchdb-adapter-memory` for in-memory-collections. Read [this](https://pubkey.github.io/rxdb/in-memory.html)

Features:
  - Added [options-parameter](https://pubkey.github.io/rxdb/plugins.html#options)
  - Added `postCreateRxDocument` [plugin-hook](https://github.com/pubkey/rxdb/blob/master/src/hooks.js)
  - Added [no-validate-plugin](https://pubkey.github.io/rxdb/custom-build.html#no-validate)
  - Added typings for `RxPlugin`

Bugfixes:
  - Query-Cache not used when declaring queries without mango-chain

Other:
  - Do not throw errors if the same plugin is added multiple times
  - Allow getting the collection via `RxDatabase().collection(name: string)`
  - Allow recreating the collection with different schema, if it has no documents
  - Split out error-messages into separate [own plugin](https://pubkey.github.io/rxdb/custom-build.html#error-messages)

## 7.1.1 (November 27, 2017)

Bugfixes:
  - Error on key-compression when nested value is null
  - Fix typings of `RxDocument.putAttachment()`

## 7.1.0 (November 22, 2017)

Other:
  - Reduced build-size by using [rxjs-lettable-operators](https://github.com/ReactiveX/rxjs/blob/master/doc/lettable-operators.md). Read [this](https://github.com/pubkey/rxdb/blob/master/docs-src/install.md#rxjs) if you have problems.
  - Improved typings [#368](https://github.com/pubkey/rxdb/pull/368) thx [@FlorianKoerner](https://github.com/FlorianKoerner)

## 7.0.1 (November 14, 2017)

Bugfixes:
  - Include `pouchdb-adapter-memory` as dependency [#365](https://github.com/pubkey/rxdb/issues/365)

## 7.0.0 (November 14, 2017)

Breaking:
  - Renamed `ingoreDuplicate` to `ingoreDuplicate` [#314](https://github.com/pubkey/rxdb/issues/314)
  - Improved typings [#329](https://github.com/pubkey/rxdb/pull/329) by [@ihadeed](https://github.com/ihadeed)

Features:
  - Added [attachments](https://pubkey.github.io/rxdb/rx-attachment.html)
  - Added [final fields](https://pubkey.github.io/rxdb/rx-schema.html#final)
  - Added [inMemory](https://pubkey.github.io/rxdb/in-memory.html)-collections
  - Added [local documents](https://pubkey.github.io/rxdb/rx-local-document.html)

Bugfixes:
  - Added error-message when you json-import on a non-existing collection [#319](https://github.com/pubkey/rxdb/issues/319)
  - Allow windows-foldernames (with backslash) as collection-name [343](https://github.com/pubkey/rxdb/issues/343)

Other:
  - Split out idle-queue into own [npm-module](http://npmjs.com/package/custom-idle-queue)
  - Enfore usage of strict-equality via eslint

## 6.0.1 (September 20, 2017)

- Fix `core is not defined` [#296](https://github.com/pubkey/rxdb/issues/296)

## 6.0.0 (September 19, 2017) BREAKING

Breaking:    
  - Filenames are now kebab-case
  - `pouchdb-replication`-plugin is now imported by default, do not import it by your own.
  - `RxDB.create()` throws if you create the same database twice. (You can use [ignoreDuplicate](https://pubkey.github.io/rxdb/rx-database.html#ignoreduplicate))

Features:
  - Added [RxDatabase.requestIdlePromise()](https://pubkey.github.io/rxdb/rx-database.html#requestidlepromise)
  - Added [RxDB.checkAdapter()](https://pubkey.github.io/rxdb/rx-database.html#checkadapter)
  - Added [ignoreDuplicate](https://pubkey.github.io/rxdb/rx-database.html#ignoreduplicate)-parameter to `RxDB.create()`

Custom-Build:
  - Custom-build is now out of beta
  - If you use a custom-build, you have to change the import-paths. See [custom-build](https://pubkey.github.io/rxdb/custom-build.html)
  - Replication is now its own module [see](https://pubkey.github.io/rxdb/custom-build.html#replication)
  - Json import/exportis now its own module [see](https://pubkey.github.io/rxdb/custom-build.html#json-dump)

Bugfixes:
  - Allow null-selector [#267](https://github.com/pubkey/rxdb/issues/267)
  - `RxQuery.exec()` throws when out of change-event-buffer-bounds [#278](https://github.com/pubkey/rxdb/issues/278)
  - Fix deprecated warning that sometimes occurs with indexeddb-adapter `db.type()`
  - Add fallback to leader-election when [unload](https://github.com/pubkey/unload) not works (mostly when you use RxDB inside of an iFrame)

Other:
  - Use `RxError`-class to throw Custom errors with the `parameters`-attribute
  - Optimize leader-election to not waste resources when many tabs open
  - Optimize schema-parsing when multiple collections have the same schema
  - Reduced build-size by only using async/await if it makes sense
  - Pre-Parse schema to validator when [requestIdleCallback](https://developer.mozilla.org/de/docs/Web/API/Window/requestIdleCallback) available
  - Optimize socket-cleanup by using `requestIdlePromise`
  - Added plugin-hook for `preCreatePouchDb`

## 5.3.0 (August 25, 2017)

Features:
  - Added [custom builds](https://pubkey.github.io/rxdb/custom-build.html)
  - Added [plugin-support](https://pubkey.github.io/rxdb/plugins.html)
  - Added default exports. Use `import RxDB from 'rxdb'` instead of `import * as RxDB from 'rxdb'`

Bugfixes:
  - `RxQuery.or()` did not work with KeyCompression [#252](https://github.com/pubkey/rxdb/issues/252)

## 5.2.1 (July 17, 2017)

Quickfix because of new [pouchdb-import](https://github.com/pouchdb/pouchdb/issues/6603#issuecomment-315867346)

## 5.2.0 (July 17, 2017)

Features:
  - Added [RxCollection.atomicUpsert](https://pubkey.github.io/rxdb/rx-collection.html#atomicupsert)
  - Added [default values](https://pubkey.github.io/rxdb/rx-schema.html#default)
  - Added generic typings so it's easier to be extended [see](https://github.com/pubkey/rxdb/blob/master/examples/angular2/app/src/RxDB.d.ts)

Other:
  - Split out test-util into its own npm-module [async-test-util](https://github.com/pubkey/async-test-util)
  - Upgrade to pouchdb version [6.3.4](https://github.com/pouchdb/pouchdb/releases/tag/6.3.4)

Bugfixes:
  - Settings values to `null` did not work on temporaryDocuments [#215](https://github.com/pubkey/rxdb/issues/215)
  - `RxDocument.atomicUpdate()` did not run when reusing after a while
  - `RxQuery.toString()` was sometimes not predictable

**WARNING**: If you use RxDB with angular2||zone.js, you might have the error [_global is not defined](https://github.com/angular/zone.js/issues/835). Wait for the next zone.js release before updating RxDB.


## 5.1.0 (July 10, 2017)

Features:
  - Added instanceOf-checks

Bugfixes:
  - AutoMigrated caused infinity-loop [#212](https://github.com/pubkey/rxdb/issues/212)
  - Minor bugs on the typings

Other:
  - Use [requestIdleCallback](https://developer.mozilla.org/de/docs/Web/API/Window/requestIdleCallback) on non-prio-tasks for better performance on browsers
  - Optimise socket-pull-intervall to not waste resources on slow devices
  - split out test-util from util to optimize build-size
  - remove lodash completely

## 5.0.0 (June 20, 2017) BREAKING

Features:
  - Added `RxDocument.atomicUpdate()` [docs](https://pubkey.github.io/rxdb/rx-document.html#atomicUpdate)
  - Added `RxCollection.remove()` [docs](https://pubkey.github.io/rxdb/rx-collection.html#clear)
  - Added `RxDatabase.remove()` [docs](https://pubkey.github.io/rxdb/rx-database.html#remove)
  - Added options for `RxCollection.sync()`: direction and pouchdb-replication-settings [docs](https://pubkey.github.io/rxdb/rx-collection.html#sync)
  - Added query-param for `RxCollection.sync()` to allow selector-based replication [docs](https://pubkey.github.io/rxdb/rx-collection.html#sync)
  - Added TemporaryDocuments `RxCollection.newDocument()` [docs](https://pubkey.github.io/rxdb/rx-collection.html#newDocument)

Breaking:
  - `postCreate`-hooks can no longer be async
  - `RxCollection.sync()` completely changed [docs](https://pubkey.github.io/rxdb/replication.html)

Other:
  - Added .babelrc to .npmignore
  - Added build-tests to travis

## 4.1.0 (June 7, 2017)

Features:
  - Added `postCreate`-[hook](https://pubkey.github.io/rxdb/middleware.html#postCreate) [#165](https://github.com/pubkey/rxdb/issues/165)
  - Added `RxQuery.update()` and `RxDocument.update()` [#143](https://github.com/pubkey/rxdb/issues/143) Thanks [@lgandecki](https://github.com/lgandecki)

Bugfixes:
  - QueryCache returns old RxQuery when `.regex()` is used [#190](https://github.com/pubkey/rxdb/issues/190)
  - `RxDocument.resync()` was broken [174](https://github.com/pubkey/rxdb/issues/174)

Other:
  - Throw error if `RxQuery.sort()` runs on field which is not in the schema [#146](https://github.com/pubkey/rxdb/issues/146)
  - extract `watchForChanges` to allow custom sync-operations [#197](https://github.com/pubkey/rxdb/pull/197)
  - Added [travis-ci](https://travis-ci.org/)

## 4.0.2 (May 17, 2017)

Bugfixes:
  - Ensure es6-build does not contain es7-features
  - Ensure everything works after using UglifyJs

## 4.0.1 (May 17, 2017)

Bugfixes:
  - `jsnext:main` and `module` now point to es6 instead of es7-stage-0 [commit](https://github.com/pubkey/rxdb/commit/d3a14cc417b04e32e2c534908dc62b0bcd654a5f) [issue](https://github.com/pubkey/rxdb/issues/172)
  - Sort on primary fails without non-id primary [commit](https://github.com/pubkey/rxdb/commit/59143a61530069f6e90ae203019d494d507330e9)
  - QueryChangeDetection breaks on no-resort-optimisation [commit](https://github.com/pubkey/rxdb/commit/c7f9b3e601d0bfbbde3ee410f00b017b4490dded)

## 4.0.0 (May 5, 2017) BREAKING

Breaking:
  - RxQuery's are now [immutable](https://pubkey.github.io/rxdb/rx-query.html#notice-rxquerys-are-immutable)
  - RxQuery.$ does not emit `null` when running
  - RxQuery will sort by primary (ASC) as default

Features:
  - Added [QueryChangeDetection](https://pubkey.github.io/rxdb/query-change-detection.html) (in **beta**, disabled by default)

Other:
  - upgraded to pouchdb [v6.2.0](https://pouchdb.com/2017/04/20/pouchdb-6.2.0.html)
  - re-executing queries while nothing happend to the collection, is now fetched


## 3.0.8 (April 20, 2017)

Bugfixes:
  - `findOne().$` did not have `limit:1`
  - `findOne(string).$` streams all documents when `_id` as primary

## 3.0.7 (April 10, 2017)

Bugfixes:
  - Fixed es6-imports for webpack-builds

## 3.0.6 (March 29, 2017)

Features:
  - [Population](https://pubkey.github.io/rxdb/population.html) can now be done on arrays

Other:
  - improved typings

## 3.0.5 (March 21, 2017)

Bugfixes:
  - overwrites default selector on `RxQuery.sort()`

Other:
  - Refactor RxQuery for better performance
  - Refactor mquery for smaller build
  - More tests for RxQuery

## 3.0.4 (March 12, 2017)

Bugfixes:
  - Vuejs runs populate-getter on changedetection [#75](https://github.com/pubkey/rxdb/issues/75)
  - `isDeepEqual` does not work correctly for Arrays [#76](https://github.com/pubkey/rxdb/issues/76)
  - wrong `storageEngine` in the typings

## 3.0.3 (March 6, 2017)

Features:
  - Added RxDocument.[deleted](https://pubkey.github.io/rxdb/rx-document.html#get-deleted)
  - Added RxDocument.[synced](https://pubkey.github.io/rxdb/rx-document.html#get-synced)
  - moved from [jsonschema](https://www.npmjs.com/package/jsonschema) to [is-my-json-valid](https://www.npmjs.com/package/is-my-json-valid)

Bugfixes:
  - No error on sync when remote document is deleted [680f75bfcbda3f71b6ba0a95ceecdc6b6f30ba58](https://github.com/pubkey/rxdb/commit/680f75bfcbda3f71b6ba0a95ceecdc6b6f30ba58)

## 3.0.2 (March 2, 2017)

Bugfixes:
  - compound-index not being created [#68](https://github.com/pubkey/rxdb/issues/68)

## 3.0.1 (March 2, 2017)

Bugfixes:
  - new document does not get new state on remove-reinsert [#66](https://github.com/pubkey/rxdb/issues/66)

## 3.0.0 (February 27, 2017) BREAKING

Features:
  - added [DataMigration](https://pubkey.github.io/rxdb/data-migration.html)
  - added [ORM/DRM](https://pubkey.github.io/rxdb/orm.html)-capabilities
  - added [RxQuery.remove()](https://pubkey.github.io/rxdb/rx-query.html)
  - added [Population](https://pubkey.github.io/rxdb/population.html)
  - added [RxDocument.deleted$](https://pubkey.github.io/rxdb/rx-document.html#deleted)
  - added [RxDocument.synced$](https://pubkey.github.io/rxdb/rx-document.html#synced)
  - added [RxDocument.resnyc()](https://pubkey.github.io/rxdb/rx-document.html#resync)
  - added [RxCollection.upsert()](https://pubkey.github.io/rxdb/rx-document.html#synced)
  - non-top-level-indexes are now allowed
  - `RxQuery.sort()` now works on non-top-level-indexes

Bugfixes:
  - running `RxDocument().save()` twice did not work

Breaking:
  - Collection-names must match `^[a-z][a-z0-9]*$` Fixes [#45](https://github.com/pubkey/rxdb/issues/45)
  - RxDB.create has new api with destructuring [see](https://pubkey.github.io/rxdb/rx-database.html)
  - RxDatabase.collection() has new api with destructuring [see](https://pubkey.github.io/rxdb/rx-database.html)
  - schema-fieldnames must match the regex: `^[a-zA-Z][[a-zA-Z0-9_]*]?[a-zA-Z0-9]$`
  - `RxDatabase.collection()` only to create collection, use `myDatabase.heroes` to get existing one
  - `RxDB.create()` multiInstance is now true by default
  - `rxjs` and `babel-polyfill` are now peerDependencies

## 2.0.5 (February 25, 2017)

Features:
  - possibility to add `pouchSettings` when creating a collection
  - typings compatible with `noImplicitAny` Typescript projects

## 2.0.4 (February 12, 2017)

Bugfixes:
  - top-level array of document not working [#50](https://github.com/pubkey/rxdb/issues/50)
  - event on document.remove() not fired at query-obserable [#52](https://github.com/pubkey/rxdb/issues/52)

## 2.0.3 (January 31, 2017)

Features:
  - save full schema in internal database once

Bugfixes:
  - Throw when .findOne() is called with number or array
  - ADD babel-polyfill to dependencies [#40](https://github.com/pubkey/rxdb/issues/40)

## 2.0.2 (January 27, 2017)

Bugfixes:
  - Throw when .regex() is used on primary

## 2.0.1 (January 26, 2017)

Refactor:
  - Because IE11 does not support the Proxy-Object, [defineGetter/Setter](https://developer.mozilla.org/de/docs/Web/JavaScript/Reference/Global_Objects/Object/__defineGetter__) is now used
  - Tests now run in all installed browsers

Bugfixes:
  - Fixed tests for IE11


## 2.0.0 (January 23, 2017) BREAKING

Features:
  - key-compression for better space-usage

Breaking:
  - schema-objects are now normalized (order alphabetic) before hashing
  - RxQuery.select() is removed since it has no better performance than getting the whole document
  - RxChangeEvent on sockets do no longer contain the documents-data for performance-reason
  - RxQuery.$ only emits when the result actually changes [#31](https://github.com/pubkey/rxdb/issues/31)

Bugfixes:
  - console.dir on RxDocument now works

## 1.7.7 (January 13, 2017)

Features:
  - add [Proxy-wrapping arround RxDocument](https://pubkey.github.io/rxdb/rx-document.html)

## 1.6.7 (January 11, 2017)

Features:
  - add [middleware-hooks](https://pubkey.github.io/rxdb/middleware.html)

## 1.5.6 (December 22, 2016)

Bugfixes:
  - direct import 'url'-module for react native

## 1.5.5 (December 20, 2016)

Features:
  - refactor socket to save db-io
  - wrap BroadcastChannel-API
  - added [leader-election](https://pubkey.github.io/rxdb/leader-election.html)
  - sync() will only start if db is leader

Bugfixes:
  - cleanup all databases after tests
  - remove broken builds from dist-folder<|MERGE_RESOLUTION|>--- conflicted
+++ resolved
@@ -1,6 +1,5 @@
 # Changelog
 
-<<<<<<< HEAD
 ### 8.0.0 (comming soon) BREAKING
 
 Breaking:
@@ -15,13 +14,12 @@
   - cross-instance communication is now done with https://github.com/pubkey/broadcast-channel (way better performance)
   - Upgrade to eslint 5 (no more babel-eslint)
   - Refactored `plugins/replication/.watchForChanges()` to fix sometimes-breaking-test with `RxReplicationState.complete$`
-=======
+
 ### 7.X.X (comming soon)
 
 Bugfixes:
   - inMemory collections don't implement static methods [#744](https://github.com/pubkey/rxdb/issues/744)
   - inMemory collections do not sync up removals [#754](https://github.com/pubkey/rxdb/issues/754)
->>>>>>> ff1caa75
 
 ### 7.7.1 (August 1, 2018)
 
