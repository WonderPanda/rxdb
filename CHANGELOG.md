# Changelog

<<<<<<< HEAD

### X.X.X (comming soon)

Features:

Breaking:
  - Indexes are now specified at the top-level of the schema-definition. [#1655](https://github.com/pubkey/rxdb/issues/1655)
  - Encrypted fields are now specified at the top-level of the schema-definition
  - Replaced plugins `error-messages` and `schema-check` with [dev-mode](https://pubkey.github.io/rxdb/custom-build.html#dev-mode)
  - Removed all default exports. Please only import the stuff that you really need.
  - Renamed `RxDB.create()` to `createRxDatabase()`
  - Renamed `removeDatabase()` to `removeRxDatabase()`
  - Renamed `plugin()` to `addRxPlugin()`
  - Replaced key-compression implementation with [jsonschema-key-compression](https://github.com/pubkey/jsonschema-key-compression)
  - Refactored `RxCollection`
  - Creating a collection will no longer emit an `RxChangeEvent`
  - Renamed `RxCollection.remove$()` to `RxCollection.delete$()` to be equal to CRUD
  - Renamed `RxDatabase.queryChangeDetection` to `eventReduce` and set default to `true` (no beta anymore)
  - Change default of `RxDocument().toJSON(withRevAndAttachments)` to `false`
  - Change `.find()` and `.findOne()` to acccept a full MangoQuery instead of just the selector
  - Chained queries like `collection.find().where('x').eq('foo')` moved out of the core module into the query-builder plugin
  - The internal `hash()` function does now use a RxDB specific salt
  - Renamed `RxSchema.jsonID` to `RxSchema.jsonSchema`
  - Moved remaining stuff of leader-election from core into the plugin
  - Merged multiple internal databases for metadata into one `internalStore`

Other:
  - Removed many runtime type checks that now should be covered by typescript in buildtime
  - The GraphQL replication is now out of beta mode

Docs:
  - Removed examples for `require()` CommonJS loading
=======
### X.X.X (comming soon)

Other:
  - The server plugin now exposes the `pouchApp` [#1992](https://github.com/pubkey/rxdb/pull/1992) Thanks [@Julusian](https://github.com/Julusian)
>>>>>>> 15ede9a3

### 8.8.0 (5 March 2020)

Other:
  - Upgraded PouchDB and other dependencies

### 8.7.5 (6 January 2020)

Other:
  - Added a new example for electron with the remote API. Thanks [@SebastienWae](https://github.com/SebastienWae)
  - Fixed Typing error on `database.dump()` [#1754](https://github.com/pubkey/rxdb/issues/1754). Thanks [@PVermeer](https://github.com/PVermeer)

Bugfixes:
  - Updates to documents fail with GraphQL replication. [#1812](https://github.com/pubkey/rxdb/issues/1812). Thanks [@gautambt](https://github.com/gautambt)
  - `RxQuery.doesDocumentDataMatch()` was wrong on queries with `$and` which lead to a wrong result with QueryChangeDetection

### 8.7.4 (2 December 2019)

Other:
  - Improved performance of `QueryChangeDetection` by using [array-push-at-sort-position](https://github.com/pubkey/array-push-at-sort-position) instead of re-sorting the whole results of a query
  - Improved performance by removing unnecessary calls to deep-clone

### 8.7.3 (10 November 2019)

Features:
  - Added `RxCollection.bulkInsert()`

Bugfixes:
  - Fix replication of migrated schemas in the server plugin

### 8.7.2 (24 October 2019)

Bugfixes:
  - GraphQL replication sometimes not pushes when a big amount of documents has been pulled before
  - Fixed typings of PouchdbReplicationOptions

Other:
  - Upgrade pouchdb to `7.1.1`
  - Refactor some internals

### 8.7.1 (18 October 2019)

Other:
  - Json-Import now uses `bulkDocs` for better performance
  - Refactored prototype merging so it can be optimised later
  - Moved some check into the check-plugin to optimize production build size
  - Refactor schema-validation-plugins since sub-path validation is no longer needed

### 8.7.0 (11 October 2019)

Features:
  - RxDB server can now be used with an existing express-app. [#1448](https://github.com/pubkey/rxdb/issues/1448) Thanks [@dstudzinski](https://github.com/dstudzinski)
  - Wrapped pouchdb conflict error into `RxError`

Other:
  - Fixed typings of `RxError` parameters
  - Fix GraphQL-example to propper use Websocket-Pub-Sub

### 8.6.0 (4 October 2019)
Migrated to typescript.

### 8.5.0-beta.3 (1 October 2019)

  - Fixed import of `@types/pouchdb-core` and `@types/pouchdb-find`

### 8.5.0-beta.2 (1 October 2019)

Bugfixes:
  - Fixed typings of `preCreateRxCollection` [#1533](https://github.com/pubkey/rxdb/issues/1533) Thanks [@yanshiyason](https://github.com/yanshiyason)

### 8.5.0-beta.1 (30 September 2019)

Migrated to typescript.

### 8.5.0 (18 September 2019)

Features:
  - Add ability to use `server` app as a part of bigger Express app [#1448](https://github.com/pubkey/rxdb/issues/1448) Thanks [@dstudzinski](https://github.com/dstudzinski)

Bugfixes:
  - custom server path not working on `server`-plugin [#1447](https://github.com/pubkey/rxdb/issues/1447) Thanks [@dstudzinski](https://github.com/dstudzinski)
  - Fix CORS headers when the request's credentials mode is 'include' [#1450](https://github.com/pubkey/rxdb/issues/1450) Thanks [@dstudzinski](https://github.com/dstudzinski)

Other:
  - Improved `QueryChangeDetection` to not run on irrelevant changes

### 8.4.0 (1 September 2019)

Bugfixes:
  - Fix imports of encryption-plugin to work with rollup [#1413](https://github.com/pubkey/rxdb/issues/1413) Thanks [@kenshyx](https://github.com/kenshyx)
  - Removed `express-pouchdb` from the dependencies [#884](https://github.com/pubkey/rxdb/issues/884)

### 8.3.1 (23 August 2019)

Features:
  - Added `RxQuery.doesDocumentDataMatch()` [read the docs](https://rxdb.info/rx-query.html#doesdocumentdatamatch)

Bugfixes:
  - Attachments not working in electron renderer with IndexedDb adapter [#1371](https://github.com/pubkey/rxdb/issues/1371) Thanks [@rixo](https://github.com/rixo)
  - json export/import not working when a document has attachments [#1396](https://github.com/pubkey/rxdb/pull/1396) Thanks [@rixo](https://github.com/rixo)

Other:
  - Improved performance of query-change-detection by reusing the result of `massageSelector`

### 8.3.0 (5 August 2019)

Features:
  - Added a plugin for [GraphQL-replication](https://rxdb.info/replication-graphql.html)

Bugfixes:
  - .populate() returns findOne() on empty string. This results in a random find [#1325](https://github.com/pubkey/rxdb/issues/1325) Thanks [@PVermeer](https://github.com/PVermeer)

### 8.2.1 (5 July 2019)

Features:
  - Add a [z-schema](https://github.com/zaggino/z-schema) validator plugin [#1157](https://github.com/pubkey/rxdb/pull/1157). Thanks [@phil-lgr](https://github.com/phil-lgr)

Bugfixes:
  - Collection change event was emitted before the actual change happened [#1225](https://github.com/pubkey/rxdb/pull/1225). Thanks [@milanpro](https://github.com/milanpro)

Typings:
  - ADD typings to access the `PouchSyncHandler` of `RxReplicationState`

### 8.2.0 (21 May 2019)

Bugfixes:
  - Vue devtools broke the application [#1126](https://github.com/pubkey/rxdb/issues/1126)

Typings:
  - `RxDocument.getAttachment()` and `RxDocument.allAttachments()` did not return promises
  - ADD RxJsonSchema<T> generic for better TypeScript experience

### 8.1.0 (22 April 2019)

Bugfixes:
  - Server-plugin did not work with absolute paths and leveldb
  - Vue threw `get is not a function` when a RxDocument was added to a component's state
  - `RxDocument.allAttachments()` did throw an error when the document has no `RxAttachment`
  - `RxDocument.toJSON(false)` does no longer return the `_attachments` attribute

### 8.0.7 (6 April 2019)

Bugfixes:
  - Fix creating a collection mutates to arguments object [#939](https://github.com/pubkey/rxdb/pull/939)
  - Fix not having optional encrypted fields in a document throws an error [#917](https://github.com/pubkey/rxdb/issues/917)

### 8.0.6 (20 March 2019)

Features:
  - `RxDocument().toJSON()` can be called with `.toJSON(false)` and then returns not `_rev` attribute

Bugfixes:
  - (typings) Fix `additionalProperties: boolean` is allowed for nested objects
  - (typings) Fix `RxQuery().toJSON()'` was missing

### 8.0.5 (7 February 2019)

Bugfixes:
  - Calling `remove()` on a deleted RxDocument should return a rejected promise [#830](https://github.com/pubkey/rxdb/issues/830)
  - Passing `auto_compaction` to a collection did not work [via gitter](https://gitter.im/pubkey/rxdb?at=5c42f3dd0721b912a5a4366b)
  - `util` missing in react-native [#890](https://github.com/pubkey/rxdb/pull/890)

### 8.0.4 (13 November 2018)

Bugfixes:
  - Updated the dependencies with some bugfixes

### 8.0.3 (29. October 2018)

Bugfixes:
  - Reopening a database after using the wrong password did not work [#837](https://github.com/pubkey/rxdb/issues/837)

### 8.0.2 (7. October 2018)

Features:
  - Allow to use `_id` as primary field [#824](https://github.com/pubkey/rxdb/pull/824). Thanks [@will118](https://github.com/will118)

Bugfixes:
  - `RxDB.removeDatabase()` did not return a Promise [#822](https://github.com/pubkey/rxdb/pull/822). Thanks [@will118](https://github.com/will118)

### 8.0.1 (21. September 2018)

Bugfixes:
  - Does not compile in TypeScript with strict flag enabled [#448](https://github.com/pubkey/rxdb/issues/448)

### 8.0.0 (18. September 2018) BREAKING [read the announcement](./orga/releases/8.0.0.md)

Breaking:
  - Upgraded to [pouchdb 7.0.0](https://pouchdb.com/2018/06/21/pouchdb-7.0.0.html)
  - `disableKeyCompression` is renamed to `keyCompression` which defaults to `false`
  - `RxDatabase.collection()` now only accepts the json-schema as schema-attribute
  - It is no longer allowed to set required fields via `required: true`, use `required: ['myfield']` in compliance with the jsonschema standard
  - QueryChangeDetection is not enabled in the RxDatabase-options `queryChangeDetection: true`
  - Setters and `save()` are only callable on temporary documents
  - Removed `RxDocument.synced$` and `RxDocument.resync()`
  - Middleware-Hooks now have `plainJson` as first parameter and `RxDocument`-instance as second
  - Typings have been modified, [see](./docs-src/tutorials/typescript.md)
  - `postCreateRxDocument`-hooks will not be awaited if they are async

Features:
  - Added `RxDocument.atomicSet()`
  - Added `RxCollection.awaitPersistence()` for in-memory-collections
  - Added `RxReplicationState.denied$` [#763](https://github.com/pubkey/rxdb/issues/763)
  - Added option for CORS to server-plugin
  - `this`-scope of collection-hooks are bound to the collection itself [#788](https://github.com/pubkey/rxdb/issues/788)
  - All methods of `RxDocument` are bound to the instance [#791](https://github.com/pubkey/rxdb/issues/791)
  - Added `RxReplicationState.alive$`, [see](./docs-src/replication.md#alive). Thanks [@rafamel](https://github.com/rafamel)

Bugfixes:
  - checkAdapter doesn't cleanup test databases [#714](https://github.com/pubkey/rxdb/issues/714)
  - inMemory collections don't implement static methods [#744](https://github.com/pubkey/rxdb/issues/744)
  - inMemory collections do not sync up removals [#754](https://github.com/pubkey/rxdb/issues/754)
  - Ensure `final` fields cannot be changed on `RxDocument.atomicUpdate()` and `RxDocument.update()`
  - Fixed a missing dependency on the server-plugin

Other:
  - cross-instance communication is now done with https://github.com/pubkey/broadcast-channel (way better performance)
  - Upgrade to eslint 5 (no more babel-eslint)
  - Upgrade to babel7
  - Refactored `plugins/replication/.watchForChanges()` to fix sometimes-breaking-test with `RxReplicationState.complete$`
  - Split `RxCollection.watchForChanges()` into own plugin
  - Refactored `RxQuery`


### 7.7.1 (August 1, 2018)

Bugfixes:
  - newRxError is not a constructor [#719](https://github.com/pubkey/rxdb/issues/719) thanks [@errorx666](https://github.com/errorx666)
  - Collection name validation is too strict [#720](https://github.com/pubkey/rxdb/issues/720) thanks [@errorx666](https://github.com/errorx666)
  - Field names can't be one character long [#717](https://github.com/pubkey/rxdb/issues/717) thanks [@errorx666](https://github.com/errorx666)
  - Invalid value persists in document after failed update [#734](https://github.com/pubkey/rxdb/issues/734) thanks [@rybaczewa](https://github.com/rybaczewa)

Other
  - Moved `@types/core-js` to dev-dependencies [#712](https://github.com/pubkey/rxdb/issues/712)
  - Added more example the the RxQuery-Docs [#740](https://github.com/pubkey/rxdb/pull/740) thanks [@Celludriel](https://github.com/Celludriel)

### 7.7.0 (July 6, 2018)


Bugfixes:
  - Indexes do not work in objects named "properties" [#697](https://github.com/pubkey/rxdb/issues/697)
  - Wrong pouch-location when folderpath used for collection [#677](https://github.com/pubkey/rxdb/issues/677)
  - Mutating a result-array from `RxQuery.exec()` or `RxQuery.$` does not affect future calls [#698#issuecomment-402604237](https://github.com/pubkey/rxdb/issues/698#issuecomment-402604237)

Other:
  - Updated Angular-Example to 6.0.5 Thanks [@fuerst](https://github.com/fuerst)

### 7.6.1 (May 26, 2018)

Bugfixes:
  - Unhandled promise rejection with DOMException [#644](https://github.com/pubkey/rxdb/issues/644)
  - Prevent bug with replication of internal pouchdb's [#641](https://github.com/pubkey/rxdb/pull/641)
  - LocalDocument observe on field not working [#661](https://github.com/pubkey/rxdb/issues/661)
  - Skip defining getter and setter when property not defined in schema [#646](https://github.com/pubkey/rxdb/pull/646)
  - (typings) Fix `type: 'object'` not correctly recognized (via gitter at 2018 Mai 22 19:20)

### 7.6.0 (May 12, 2018)

Bugfixes:
  - Query cache is not being invalidated by replication [#630](https://github.com/pubkey/rxdb/issues/630)

Other:
  - Updated to rxjs 6.0.0
  - Added integration tests for couchdb

### 7.5.1 (May 3, 2018)

Bugfixes:
  - Indexes are no longer required thx [@gvuyk](https://github.com/gvuyk) [#620](https://github.com/pubkey/rxdb/issues/620)

Other:
  - Fixed typings for `additionalProperties` in schemas
  - Added performance-tests
  - Removed workarround for [pouchdb#6733](https://github.com/pouchdb/pouchdb/issues/6733)

Typings:
  - Added optional type for ORM-Methods

### 7.5.0 (April 24, 2018)

Features:
  - Added `RxCollection.insert$`, `RxCollection.update$`, `RxCollection.remove$` [read the docs](https://rxdb.info/rx-collection.html#observe-)

Other:
  - Added `dangerousRemoveCollectionInfo()` for migrations over rxdb-versions.
  - Improved typings for `RxChangeEvent`

### 7.4.4 (April 18, 2018)

Bugfixes:
  - Wrong index used when no sort specified [#609](https://github.com/pubkey/rxdb/issues/609)

Other:
  - Improved typings of `RxChangeEvent` thx [@hubgit](https://github.com/hubgit)

### 7.4.3 (April 7,2018)

Bugfixes:
  - Sort by sub object is not working [#585](https://github.com/pubkey/rxdb/issues/585)
  - Encrypted attachments not working inside of electron-renderer [#587](https://github.com/pubkey/rxdb/issues/587)
  - Schema fails with sub-sub-index [#590](https://github.com/pubkey/rxdb/issues/590)
  - Default value not applied when the stored value is `undefined` [#596](https://github.com/pubkey/rxdb/issues/596)

### 7.4.2 (March 22, 2018)

Bugfixes:
  - Wrong typings with custom build [#576](https://github.com/pubkey/rxdb/issues/576)

Features:
  - Add option to add pouchSettings to all pouchdb-instances [#567](https://github.com/pubkey/rxdb/pull/567) Thx [@EugeniaM](https://github.com/EugeniaM)

### 7.4.1 (March 11, 2018)

Bugfixes:
  - Remove preinstall-script [#558](https://github.com/pubkey/rxdb/issues/558) thx [@adam-lebon](https://github.com/adam-lebon)

### 7.4.0 (March 9, 2018)

Features:
  - Added `RxDatabase.server()` to quickly spawn couchdb-compatibe endpoint out of RxDB. Read [this](https://pubkey.github.io/rxdb/custom-build.html#server)
  - Use `CustomIdleQueue` for atomic updates to enable [#494](https://github.com/pubkey/rxdb/issues/494)

Bugfixes:
  - Default ignored when `0` [#528](https://github.com/pubkey/rxdb/pull/528) thx [@gvuyk](https://github.com/gvuyk)

### 7.3.3 (February 4, 2018)

Other:
  - Update to pouchdb version 6.4.3
  - Improve performance by using the profiler
  - Added typings for internal `pouchdb`-instance

### 7.3.2 (January 25, 2018)

Features:
  - Upgraded to pouchdb 6.4.2. [Read this](https://pouchdb.com/2018/01/23/pouchdb-6.4.2.html)

Typings:
  - Fix `RxCollection.findOne()` can return `null`

Other:
  - Improved [react-native-example](https://github.com/pubkey/rxdb/tree/master/examples/react-native) thx [@Darkbladecr](https://github.com/Darkbladecr)

### 7.3.1 (January 3, 2018)

Bugfixes:
  - Allow `number`-fields as index [#438](https://github.com/pubkey/rxdb/pull/438)
  - Ensure typescript `strict: true` works [#448](https://github.com/pubkey/rxdb/issues/448)

### 7.3.0 (December 18, 2017)

Features:
  - Added [ajv-validate](https://pubkey.github.io/rxdb/custom-build.html#ajv-validate)-plugin. Thx [@rybaczewa](https://github.com/rybaczewa)

Bugfixes:
  - inMemory() throws error when using primary-key [#401](https://github.com/pubkey/rxdb/issues/401)

Other:
  - Update to pouchdb [6.4.0](https://pouchdb.com/2017/12/16/pouchdb-6.4.0.html)
  - Optimize socket-pull by comparing internal last-change-time
  - do not hide fields with `value: undefined` in error-message [#403](https://github.com/pubkey/rxdb/issues/403)

## 7.2.0 (December 7, 2017)

Warning:
  - Removed automatic import of `pouchdb-adapter-memory` for in-memory-collections. Read [this](https://pubkey.github.io/rxdb/in-memory.html)

Features:
  - Added [options-parameter](https://pubkey.github.io/rxdb/plugins.html#options)
  - Added `postCreateRxDocument` [plugin-hook](https://github.com/pubkey/rxdb/blob/master/src/hooks.js)
  - Added [no-validate-plugin](https://pubkey.github.io/rxdb/custom-build.html#no-validate)
  - Added typings for `RxPlugin`

Bugfixes:
  - Query-Cache not used when declaring queries without mango-chain

Other:
  - Do not throw errors if the same plugin is added multiple times
  - Allow getting the collection via `RxDatabase().collection(name: string)`
  - Allow recreating the collection with different schema, if it has no documents
  - Split out error-messages into separate [own plugin](https://pubkey.github.io/rxdb/custom-build.html#error-messages)

## 7.1.1 (November 27, 2017)

Bugfixes:
  - Error on key-compression when nested value is null
  - Fix typings of `RxDocument.putAttachment()`

## 7.1.0 (November 22, 2017)

Other:
  - Reduced build-size by using [rxjs-lettable-operators](https://github.com/ReactiveX/rxjs/blob/master/doc/lettable-operators.md). Read [this](https://github.com/pubkey/rxdb/blob/master/docs-src/install.md#rxjs) if you have problems.
  - Improved typings [#368](https://github.com/pubkey/rxdb/pull/368) thx [@FlorianKoerner](https://github.com/FlorianKoerner)

## 7.0.1 (November 14, 2017)

Bugfixes:
  - Include `pouchdb-adapter-memory` as dependency [#365](https://github.com/pubkey/rxdb/issues/365)

## 7.0.0 (November 14, 2017)

Breaking:
  - Renamed `ingoreDuplicate` to `ingoreDuplicate` [#314](https://github.com/pubkey/rxdb/issues/314)
  - Improved typings [#329](https://github.com/pubkey/rxdb/pull/329) by [@ihadeed](https://github.com/ihadeed)

Features:
  - Added [attachments](https://pubkey.github.io/rxdb/rx-attachment.html)
  - Added [final fields](https://pubkey.github.io/rxdb/rx-schema.html#final)
  - Added [inMemory](https://pubkey.github.io/rxdb/in-memory.html)-collections
  - Added [local documents](https://pubkey.github.io/rxdb/rx-local-document.html)

Bugfixes:
  - Added error-message when you json-import on a non-existing collection [#319](https://github.com/pubkey/rxdb/issues/319)
  - Allow windows-foldernames (with backslash) as collection-name [343](https://github.com/pubkey/rxdb/issues/343)

Other:
  - Split out idle-queue into own [npm-module](http://npmjs.com/package/custom-idle-queue)
  - Enfore usage of strict-equality via eslint

## 6.0.1 (September 20, 2017)

- Fix `core is not defined` [#296](https://github.com/pubkey/rxdb/issues/296)

## 6.0.0 (September 19, 2017) BREAKING

Breaking:    
  - Filenames are now kebab-case
  - `pouchdb-replication`-plugin is now imported by default, do not import it by your own.
  - `RxDB.create()` throws if you create the same database twice. (You can use [ignoreDuplicate](https://pubkey.github.io/rxdb/rx-database.html#ignoreduplicate))

Features:
  - Added [RxDatabase.requestIdlePromise()](https://pubkey.github.io/rxdb/rx-database.html#requestidlepromise)
  - Added [RxDB.checkAdapter()](https://pubkey.github.io/rxdb/rx-database.html#checkadapter)
  - Added [ignoreDuplicate](https://pubkey.github.io/rxdb/rx-database.html#ignoreduplicate)-parameter to `RxDB.create()`

Custom-Build:
  - Custom-build is now out of beta
  - If you use a custom-build, you have to change the import-paths. See [custom-build](https://pubkey.github.io/rxdb/custom-build.html)
  - Replication is now its own module [see](https://pubkey.github.io/rxdb/custom-build.html#replication)
  - Json import/exportis now its own module [see](https://pubkey.github.io/rxdb/custom-build.html#json-dump)

Bugfixes:
  - Allow null-selector [#267](https://github.com/pubkey/rxdb/issues/267)
  - `RxQuery.exec()` throws when out of change-event-buffer-bounds [#278](https://github.com/pubkey/rxdb/issues/278)
  - Fix deprecated warning that sometimes occurs with indexeddb-adapter `db.type()`
  - Add fallback to leader-election when [unload](https://github.com/pubkey/unload) not works (mostly when you use RxDB inside of an iFrame)

Other:
  - Use `RxError`-class to throw Custom errors with the `parameters`-attribute
  - Optimize leader-election to not waste resources when many tabs open
  - Optimize schema-parsing when multiple collections have the same schema
  - Reduced build-size by only using async/await if it makes sense
  - Pre-Parse schema to validator when [requestIdleCallback](https://developer.mozilla.org/de/docs/Web/API/Window/requestIdleCallback) available
  - Optimize socket-cleanup by using `requestIdlePromise`
  - Added plugin-hook for `preCreatePouchDb`

## 5.3.0 (August 25, 2017)

Features:
  - Added [custom builds](https://pubkey.github.io/rxdb/custom-build.html)
  - Added [plugin-support](https://pubkey.github.io/rxdb/plugins.html)
  - Added default exports. Use `import RxDB from 'rxdb'` instead of `import * as RxDB from 'rxdb'`

Bugfixes:
  - `RxQuery.or()` did not work with KeyCompression [#252](https://github.com/pubkey/rxdb/issues/252)

## 5.2.1 (July 17, 2017)

Quickfix because of new [pouchdb-import](https://github.com/pouchdb/pouchdb/issues/6603#issuecomment-315867346)

## 5.2.0 (July 17, 2017)

Features:
  - Added [RxCollection.atomicUpsert](https://pubkey.github.io/rxdb/rx-collection.html#atomicupsert)
  - Added [default values](https://pubkey.github.io/rxdb/rx-schema.html#default)
  - Added generic typings so it's easier to be extended [see](https://github.com/pubkey/rxdb/blob/master/examples/angular2/app/src/RxDB.d.ts)

Other:
  - Split out test-util into its own npm-module [async-test-util](https://github.com/pubkey/async-test-util)
  - Upgrade to pouchdb version [6.3.4](https://github.com/pouchdb/pouchdb/releases/tag/6.3.4)

Bugfixes:
  - Settings values to `null` did not work on temporaryDocuments [#215](https://github.com/pubkey/rxdb/issues/215)
  - `RxDocument.atomicUpdate()` did not run when reusing after a while
  - `RxQuery.toString()` was sometimes not predictable

**WARNING**: If you use RxDB with angular2||zone.js, you might have the error [_global is not defined](https://github.com/angular/zone.js/issues/835). Wait for the next zone.js release before updating RxDB.


## 5.1.0 (July 10, 2017)

Features:
  - Added instanceOf-checks

Bugfixes:
  - AutoMigrated caused infinity-loop [#212](https://github.com/pubkey/rxdb/issues/212)
  - Minor bugs on the typings

Other:
  - Use [requestIdleCallback](https://developer.mozilla.org/de/docs/Web/API/Window/requestIdleCallback) on non-prio-tasks for better performance on browsers
  - Optimise socket-pull-intervall to not waste resources on slow devices
  - split out test-util from util to optimize build-size
  - remove lodash completely

## 5.0.0 (June 20, 2017) BREAKING

Features:
  - Added `RxDocument.atomicUpdate()` [docs](https://pubkey.github.io/rxdb/rx-document.html#atomicUpdate)
  - Added `RxCollection.remove()` [docs](https://pubkey.github.io/rxdb/rx-collection.html#clear)
  - Added `RxDatabase.remove()` [docs](https://pubkey.github.io/rxdb/rx-database.html#remove)
  - Added options for `RxCollection.sync()`: direction and pouchdb-replication-settings [docs](https://pubkey.github.io/rxdb/rx-collection.html#sync)
  - Added query-param for `RxCollection.sync()` to allow selector-based replication [docs](https://pubkey.github.io/rxdb/rx-collection.html#sync)
  - Added TemporaryDocuments `RxCollection.newDocument()` [docs](https://pubkey.github.io/rxdb/rx-collection.html#newDocument)

Breaking:
  - `postCreate`-hooks can no longer be async
  - `RxCollection.sync()` completely changed [docs](https://pubkey.github.io/rxdb/replication.html)

Other:
  - Added .babelrc to .npmignore
  - Added build-tests to travis

## 4.1.0 (June 7, 2017)

Features:
  - Added `postCreate`-[hook](https://pubkey.github.io/rxdb/middleware.html#postCreate) [#165](https://github.com/pubkey/rxdb/issues/165)
  - Added `RxQuery.update()` and `RxDocument.update()` [#143](https://github.com/pubkey/rxdb/issues/143) Thanks [@lgandecki](https://github.com/lgandecki)

Bugfixes:
  - QueryCache returns old RxQuery when `.regex()` is used [#190](https://github.com/pubkey/rxdb/issues/190)
  - `RxDocument.resync()` was broken [174](https://github.com/pubkey/rxdb/issues/174)

Other:
  - Throw error if `RxQuery.sort()` runs on field which is not in the schema [#146](https://github.com/pubkey/rxdb/issues/146)
  - extract `watchForChanges` to allow custom sync-operations [#197](https://github.com/pubkey/rxdb/pull/197)
  - Added [travis-ci](https://travis-ci.org/)

## 4.0.2 (May 17, 2017)

Bugfixes:
  - Ensure es6-build does not contain es7-features
  - Ensure everything works after using UglifyJs

## 4.0.1 (May 17, 2017)

Bugfixes:
  - `jsnext:main` and `module` now point to es6 instead of es7-stage-0 [commit](https://github.com/pubkey/rxdb/commit/d3a14cc417b04e32e2c534908dc62b0bcd654a5f) [issue](https://github.com/pubkey/rxdb/issues/172)
  - Sort on primary fails without non-id primary [commit](https://github.com/pubkey/rxdb/commit/59143a61530069f6e90ae203019d494d507330e9)
  - QueryChangeDetection breaks on no-resort-optimisation [commit](https://github.com/pubkey/rxdb/commit/c7f9b3e601d0bfbbde3ee410f00b017b4490dded)

## 4.0.0 (May 5, 2017) BREAKING

Breaking:
  - RxQuery's are now [immutable](https://pubkey.github.io/rxdb/rx-query.html#notice-rxquerys-are-immutable)
  - RxQuery.$ does not emit `null` when running
  - RxQuery will sort by primary (ASC) as default

Features:
  - Added [QueryChangeDetection](https://pubkey.github.io/rxdb/query-change-detection.html) (in **beta**, disabled by default)

Other:
  - upgraded to pouchdb [v6.2.0](https://pouchdb.com/2017/04/20/pouchdb-6.2.0.html)
  - re-executing queries while nothing happend to the collection, is now fetched


## 3.0.8 (April 20, 2017)

Bugfixes:
  - `findOne().$` did not have `limit:1`
  - `findOne(string).$` streams all documents when `_id` as primary

## 3.0.7 (April 10, 2017)

Bugfixes:
  - Fixed es6-imports for webpack-builds

## 3.0.6 (March 29, 2017)

Features:
  - [Population](https://pubkey.github.io/rxdb/population.html) can now be done on arrays

Other:
  - improved typings

## 3.0.5 (March 21, 2017)

Bugfixes:
  - overwrites default selector on `RxQuery.sort()`

Other:
  - Refactor RxQuery for better performance
  - Refactor mquery for smaller build
  - More tests for RxQuery

## 3.0.4 (March 12, 2017)

Bugfixes:
  - Vuejs runs populate-getter on changedetection [#75](https://github.com/pubkey/rxdb/issues/75)
  - `isDeepEqual` does not work correctly for Arrays [#76](https://github.com/pubkey/rxdb/issues/76)
  - wrong `storageEngine` in the typings

## 3.0.3 (March 6, 2017)

Features:
  - Added RxDocument.[deleted](https://pubkey.github.io/rxdb/rx-document.html#get-deleted)
  - Added RxDocument.[synced](https://pubkey.github.io/rxdb/rx-document.html#get-synced)
  - moved from [jsonschema](https://www.npmjs.com/package/jsonschema) to [is-my-json-valid](https://www.npmjs.com/package/is-my-json-valid)

Bugfixes:
  - No error on sync when remote document is deleted [680f75bfcbda3f71b6ba0a95ceecdc6b6f30ba58](https://github.com/pubkey/rxdb/commit/680f75bfcbda3f71b6ba0a95ceecdc6b6f30ba58)

## 3.0.2 (March 2, 2017)

Bugfixes:
  - compound-index not being created [#68](https://github.com/pubkey/rxdb/issues/68)

## 3.0.1 (March 2, 2017)

Bugfixes:
  - new document does not get new state on remove-reinsert [#66](https://github.com/pubkey/rxdb/issues/66)

## 3.0.0 (February 27, 2017) BREAKING

Features:
  - added [DataMigration](https://pubkey.github.io/rxdb/data-migration.html)
  - added [ORM/DRM](https://pubkey.github.io/rxdb/orm.html)-capabilities
  - added [RxQuery.remove()](https://pubkey.github.io/rxdb/rx-query.html)
  - added [Population](https://pubkey.github.io/rxdb/population.html)
  - added [RxDocument.deleted$](https://pubkey.github.io/rxdb/rx-document.html#deleted)
  - added [RxDocument.synced$](https://pubkey.github.io/rxdb/rx-document.html#synced)
  - added [RxDocument.resnyc()](https://pubkey.github.io/rxdb/rx-document.html#resync)
  - added [RxCollection.upsert()](https://pubkey.github.io/rxdb/rx-document.html#synced)
  - non-top-level-indexes are now allowed
  - `RxQuery.sort()` now works on non-top-level-indexes

Bugfixes:
  - running `RxDocument().save()` twice did not work

Breaking:
  - Collection-names must match `^[a-z][a-z0-9]*$` Fixes [#45](https://github.com/pubkey/rxdb/issues/45)
  - RxDB.create has new api with destructuring [see](https://pubkey.github.io/rxdb/rx-database.html)
  - RxDatabase.collection() has new api with destructuring [see](https://pubkey.github.io/rxdb/rx-database.html)
  - schema-fieldnames must match the regex: `^[a-zA-Z][[a-zA-Z0-9_]*]?[a-zA-Z0-9]$`
  - `RxDatabase.collection()` only to create collection, use `myDatabase.heroes` to get existing one
  - `RxDB.create()` multiInstance is now true by default
  - `rxjs` and `babel-polyfill` are now peerDependencies

## 2.0.5 (February 25, 2017)

Features:
  - possibility to add `pouchSettings` when creating a collection
  - typings compatible with `noImplicitAny` Typescript projects

## 2.0.4 (February 12, 2017)

Bugfixes:
  - top-level array of document not working [#50](https://github.com/pubkey/rxdb/issues/50)
  - event on document.remove() not fired at query-obserable [#52](https://github.com/pubkey/rxdb/issues/52)

## 2.0.3 (January 31, 2017)

Features:
  - save full schema in internal database once

Bugfixes:
  - Throw when .findOne() is called with number or array
  - ADD babel-polyfill to dependencies [#40](https://github.com/pubkey/rxdb/issues/40)

## 2.0.2 (January 27, 2017)

Bugfixes:
  - Throw when .regex() is used on primary

## 2.0.1 (January 26, 2017)

Refactor:
  - Because IE11 does not support the Proxy-Object, [defineGetter/Setter](https://developer.mozilla.org/de/docs/Web/JavaScript/Reference/Global_Objects/Object/__defineGetter__) is now used
  - Tests now run in all installed browsers

Bugfixes:
  - Fixed tests for IE11


## 2.0.0 (January 23, 2017) BREAKING

Features:
  - key-compression for better space-usage

Breaking:
  - schema-objects are now normalized (order alphabetic) before hashing
  - RxQuery.select() is removed since it has no better performance than getting the whole document
  - RxChangeEvent on sockets do no longer contain the documents-data for performance-reason
  - RxQuery.$ only emits when the result actually changes [#31](https://github.com/pubkey/rxdb/issues/31)

Bugfixes:
  - console.dir on RxDocument now works

## 1.7.7 (January 13, 2017)

Features:
  - add [Proxy-wrapping arround RxDocument](https://pubkey.github.io/rxdb/rx-document.html)

## 1.6.7 (January 11, 2017)

Features:
  - add [middleware-hooks](https://pubkey.github.io/rxdb/middleware.html)

## 1.5.6 (December 22, 2016)

Bugfixes:
  - direct import 'url'-module for react native

## 1.5.5 (December 20, 2016)

Features:
  - refactor socket to save db-io
  - wrap BroadcastChannel-API
  - added [leader-election](https://pubkey.github.io/rxdb/leader-election.html)
  - sync() will only start if db is leader

Bugfixes:
  - cleanup all databases after tests
  - remove broken builds from dist-folder<|MERGE_RESOLUTION|>--- conflicted
+++ resolved
@@ -1,6 +1,4 @@
 # Changelog
-
-<<<<<<< HEAD
 
 ### X.X.X (comming soon)
 
@@ -33,12 +31,12 @@
 
 Docs:
   - Removed examples for `require()` CommonJS loading
-=======
+
+
 ### X.X.X (comming soon)
 
 Other:
   - The server plugin now exposes the `pouchApp` [#1992](https://github.com/pubkey/rxdb/pull/1992) Thanks [@Julusian](https://github.com/Julusian)
->>>>>>> 15ede9a3
 
 ### 8.8.0 (5 March 2020)
 
